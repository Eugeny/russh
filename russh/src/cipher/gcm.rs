--- conflicted
+++ resolved
@@ -16,7 +16,6 @@
 // http://cvsweb.openbsd.org/cgi-bin/cvsweb/src/usr.bin/ssh/PROTOCOL.chacha20poly1305?annotate=HEAD
 
 use std::convert::TryInto;
-use std::marker::PhantomData;
 
 #[cfg(feature = "aws-lc-rs")]
 use aws_lc_rs::{
@@ -27,8 +26,6 @@
     error::Unspecified,
 };
 use rand::RngCore;
-<<<<<<< HEAD
-=======
 #[cfg(all(not(feature = "aws-lc-rs"), feature = "ring"))]
 use ring::{
     aead::{
@@ -37,7 +34,6 @@
     },
     error::Unspecified,
 };
->>>>>>> 0fc70c3e
 
 use super::super::Error;
 use crate::mac::MacAlgorithm;
