use openssl::pkey::HasPublic;
use openssl::rsa::Rsa;
// Copyright 2016 Pierre-Étienne Meunier
//
// Licensed under the Apache License, Version 2.0 (the "License");
// you may not use this file except in compliance with the License.
// You may obtain a copy of the License at
//
// http://www.apache.org/licenses/LICENSE-2.0
//
// Unless required by applicable law or agreed to in writing, software
// distributed under the License is distributed on an "AS IS" BASIS,
// WITHOUT WARRANTIES OR CONDITIONS OF ANY KIND, either express or implied.
// See the License for the specific language governing permissions and
// limitations under the License.
//
use russh_cryptovec::CryptoVec;
use russh_keys::deps::ecdsa::elliptic_curve;
use russh_keys::deps::ed25519_dalek;
use russh_keys::deps::p256::NistP256;
use russh_keys::encoding::*;
use russh_keys::key::*;
use russh_keys::PublicKeyBase64;

#[doc(hidden)]
pub trait PubKey {
    fn push_to(&self, buffer: &mut CryptoVec);
}

impl PubKey for ed25519_dalek::VerifyingKey {
    fn push_to(&self, buffer: &mut CryptoVec) {
        buffer.push_u32_be((ED25519.0.len() + self.as_bytes().len() + 8) as u32);
        buffer.extend_ssh_string(ED25519.0.as_bytes());
        buffer.extend_ssh_string(self.as_bytes());
    }
}

impl PubKey for elliptic_curve::PublicKey<NistP256> {
    fn push_to(&self, buffer: &mut CryptoVec) {
        let public = self.to_sec1_bytes();
        buffer.push_u32_be((ECDSA_SHA2_NISTP256.0.len() + public.len() + 20) as u32);
        buffer.extend_ssh_string(ECDSA_SHA2_NISTP256.0.as_bytes());
        buffer.extend_ssh_string(b"nistp256");
        buffer.extend_ssh_string(&public);
    }
}

#[cfg(feature = "openssl")]
impl<T> PubKey for Rsa<T>
where
    T: HasPublic,
{
    fn push_to(&self, buffer: &mut CryptoVec) {
        let e = self.e().to_vec();
        let n = self.n().to_vec();
        buffer.push_u32_be((4 + SSH_RSA.0.len() + mpint_len(&n) + mpint_len(&e)) as u32);
        buffer.extend_ssh_string(SSH_RSA.0.as_bytes());
        buffer.extend_ssh_mpint(&e);
        buffer.extend_ssh_mpint(&n);
    }
}

impl PubKey for PublicKey {
    fn push_to(&self, buffer: &mut CryptoVec) {
        match self {
<<<<<<< HEAD
            PublicKey::Ed25519(ref key) => key.push_to(buffer),
            PublicKey::P256(ref key) => key.push_to(buffer),
=======
            PublicKey::Ed25519(ref public) => {
                buffer.push_u32_be((ED25519.0.len() + public.as_bytes().len() + 8) as u32);
                buffer.extend_ssh_string(ED25519.0.as_bytes());
                buffer.extend_ssh_string(public.as_bytes());
            }
            PublicKey::P256(_) => {
                buffer.extend_ssh_string(&self.public_key_bytes());
            }
>>>>>>> 92660efd
            #[cfg(feature = "openssl")]
            #[allow(clippy::unwrap_used)] // type known
            PublicKey::RSA { ref key, .. } => key.0.rsa().unwrap().push_to(buffer),
        }
    }
}

impl PubKey for KeyPair {
    fn push_to(&self, buffer: &mut CryptoVec) {
        match self {
            KeyPair::Ed25519(ref key) => key.verifying_key().push_to(buffer),
            KeyPair::EcdsaSha2NistP256(ref key) => key.public_key().push_to(buffer),
            #[cfg(feature = "openssl")]
            KeyPair::RSA { ref key, .. } => key.push_to(buffer),
        }
    }
}<|MERGE_RESOLUTION|>--- conflicted
+++ resolved
@@ -63,19 +63,8 @@
 impl PubKey for PublicKey {
     fn push_to(&self, buffer: &mut CryptoVec) {
         match self {
-<<<<<<< HEAD
             PublicKey::Ed25519(ref key) => key.push_to(buffer),
             PublicKey::P256(ref key) => key.push_to(buffer),
-=======
-            PublicKey::Ed25519(ref public) => {
-                buffer.push_u32_be((ED25519.0.len() + public.as_bytes().len() + 8) as u32);
-                buffer.extend_ssh_string(ED25519.0.as_bytes());
-                buffer.extend_ssh_string(public.as_bytes());
-            }
-            PublicKey::P256(_) => {
-                buffer.extend_ssh_string(&self.public_key_bytes());
-            }
->>>>>>> 92660efd
             #[cfg(feature = "openssl")]
             #[allow(clippy::unwrap_used)] // type known
             PublicKey::RSA { ref key, .. } => key.0.rsa().unwrap().push_to(buffer),
