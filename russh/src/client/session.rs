--- conflicted
+++ resolved
@@ -189,13 +189,8 @@
 
                     enc.write.push_u32_be(channel.recipient_channel);
                     enc.write.extend_ssh_string(b"exec");
-<<<<<<< HEAD
-                    enc.write.push(if want_reply { 1 } else { 0 });
+                    enc.write.push(want_reply as u8);
                     enc.write.extend_ssh_string(command);
-=======
-                    enc.write.push(want_reply as u8);
-                    enc.write.extend_ssh_string(command.as_bytes());
->>>>>>> 0a2c41ff
                 });
                 return;
             }
