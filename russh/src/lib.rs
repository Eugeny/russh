--- conflicted
+++ resolved
@@ -613,42 +613,6 @@
 }
 
 #[cfg(test)]
-<<<<<<< HEAD
-#[allow(clippy::unwrap_used, clippy::panic)]
-mod test_server_channels {
-    use std::sync::Arc;
-
-    use super::server::{Auth, Server as _, Session};
-    use super::*;
-
-    #[cfg(feature = "rs-crypto")]
-    fn geneate_keypair() -> russh_keys::key::KeyPair {
-        russh_keys::key::KeyPair::generate_ed25519().unwrap()
-    }
-
-    #[cfg(all(feature = "openssl", not(feature = "rs-crypto")))]
-    fn geneate_keypair() -> russh_keys::key::KeyPair {
-        russh_keys::key::KeyPair::generate_rsa(2048, russh_keys::key::SignatureHash::SHA2_256)
-            .unwrap()
-    }
-
-    #[tokio::test]
-    async fn test_server_channels() {
-        let _ = env_logger::try_init();
-
-        let client_key = geneate_keypair();
-        let config = server::Config {
-            connection_timeout: None,
-            auth_rejection_time: std::time::Duration::from_secs(3),
-            keys: vec![geneate_keypair()],
-            ..Default::default()
-        };
-
-        let config = Arc::new(config);
-        let mut sh = Server {};
-        let socket = tokio::net::TcpListener::bind("127.0.0.1:0").await.unwrap();
-        let addr = socket.local_addr().unwrap();
-=======
 use futures::Future;
 
 #[cfg(test)]
@@ -668,7 +632,6 @@
     use std::sync::Arc;
 
     use crate::*;
->>>>>>> 240833a0
 
     let _ = env_logger::try_init();
 
