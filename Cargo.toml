--- conflicted
+++ resolved
@@ -29,11 +29,7 @@
 ssh-encoding = { version = "0.2", features = [
     "bytes",
 ] }
-<<<<<<< HEAD
-ssh-key = { version = "0.6.7-internal.5", features = [
-=======
 ssh-key = { version = "=0.6.8+upstream-0.6.7", features = [
->>>>>>> eb11d2f9
     "ed25519",
     "rsa",
     "rsa-sha1",
