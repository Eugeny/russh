#![deny(trivial_casts, unstable_features, unused_import_braces)]
#![deny(
    clippy::unwrap_used,
    clippy::expect_used,
    clippy::indexing_slicing,
    clippy::panic
)]
//! This crate contains methods to deal with SSH keys, as defined in
//! crate Russh. This includes in particular various functions for
//! opening key files, deciphering encrypted keys, and dealing with
//! agents.
//!
//! The following example (which uses the `openssl` feature) shows how
//! to do all these in a single example: start and SSH agent server,
//! connect to it with a client, decipher an encrypted private key
//! (the password is `b"blabla"`), send it to the agent, and ask the
//! agent to sign a piece of data (`b"Please sign this"`, below).
//!
//!```
//! use russh_keys::*;
//! use futures::Future;
//!
//! #[derive(Clone)]
//! struct X{}
//! impl agent::server::Agent for X {
//!     fn confirm(self, _: std::sync::Arc<key::KeyPair>) -> Box<dyn Future<Output = (Self, bool)> + Send + Unpin> {
//!         Box::new(futures::future::ready((self, true)))
//!     }
//! }
//!
//! const PKCS8_ENCRYPTED: &'static str = "-----BEGIN ENCRYPTED PRIVATE KEY-----\nMIIFLTBXBgkqhkiG9w0BBQ0wSjApBgkqhkiG9w0BBQwwHAQITo1O0b8YrS0CAggA\nMAwGCCqGSIb3DQIJBQAwHQYJYIZIAWUDBAEqBBBtLH4T1KOfo1GGr7salhR8BIIE\n0KN9ednYwcTGSX3hg7fROhTw7JAJ1D4IdT1fsoGeNu2BFuIgF3cthGHe6S5zceI2\nMpkfwvHbsOlDFWMUIAb/VY8/iYxhNmd5J6NStMYRC9NC0fVzOmrJqE1wITqxtORx\nIkzqkgFUbaaiFFQPepsh5CvQfAgGEWV329SsTOKIgyTj97RxfZIKA+TR5J5g2dJY\nj346SvHhSxJ4Jc0asccgMb0HGh9UUDzDSql0OIdbnZW5KzYJPOx+aDqnpbz7UzY/\nP8N0w/pEiGmkdkNyvGsdttcjFpOWlLnLDhtLx8dDwi/sbEYHtpMzsYC9jPn3hnds\nTcotqjoSZ31O6rJD4z18FOQb4iZs3MohwEdDd9XKblTfYKM62aQJWH6cVQcg+1C7\njX9l2wmyK26Tkkl5Qg/qSfzrCveke5muZgZkFwL0GCcgPJ8RixSB4GOdSMa/hAMU\nkvFAtoV2GluIgmSe1pG5cNMhurxM1dPPf4WnD+9hkFFSsMkTAuxDZIdDk3FA8zof\nYhv0ZTfvT6V+vgH3Hv7Tqcxomy5Qr3tj5vvAqqDU6k7fC4FvkxDh2mG5ovWvc4Nb\nXv8sed0LGpYitIOMldu6650LoZAqJVv5N4cAA2Edqldf7S2Iz1QnA/usXkQd4tLa\nZ80+sDNv9eCVkfaJ6kOVLk/ghLdXWJYRLenfQZtVUXrPkaPpNXgD0dlaTN8KuvML\nUw/UGa+4ybnPsdVflI0YkJKbxouhp4iB4S5ACAwqHVmsH5GRnujf10qLoS7RjDAl\no/wSHxdT9BECp7TT8ID65u2mlJvH13iJbktPczGXt07nBiBse6OxsClfBtHkRLzE\nQF6UMEXsJnIIMRfrZQnduC8FUOkfPOSXc8r9SeZ3GhfbV/DmWZvFPCpjzKYPsM5+\nN8Bw/iZ7NIH4xzNOgwdp5BzjH9hRtCt4sUKVVlWfEDtTnkHNOusQGKu7HkBF87YZ\nRN/Nd3gvHob668JOcGchcOzcsqsgzhGMD8+G9T9oZkFCYtwUXQU2XjMN0R4VtQgZ\nrAxWyQau9xXMGyDC67gQ5xSn+oqMK0HmoW8jh2LG/cUowHFAkUxdzGadnjGhMOI2\nzwNJPIjF93eDF/+zW5E1l0iGdiYyHkJbWSvcCuvTwma9FIDB45vOh5mSR+YjjSM5\nnq3THSWNi7Cxqz12Q1+i9pz92T2myYKBBtu1WDh+2KOn5DUkfEadY5SsIu/Rb7ub\n5FBihk2RN3y/iZk+36I69HgGg1OElYjps3D+A9AjVby10zxxLAz8U28YqJZm4wA/\nT0HLxBiVw+rsHmLP79KvsT2+b4Diqih+VTXouPWC/W+lELYKSlqnJCat77IxgM9e\nYIhzD47OgWl33GJ/R10+RDoDvY4koYE+V5NLglEhbwjloo9Ryv5ywBJNS7mfXMsK\n/uf+l2AscZTZ1mhtL38efTQCIRjyFHc3V31DI0UdETADi+/Omz+bXu0D5VvX+7c6\nb1iVZKpJw8KUjzeUV8yOZhvGu3LrQbhkTPVYL555iP1KN0Eya88ra+FUKMwLgjYr\nJkUx4iad4dTsGPodwEP/Y9oX/Qk3ZQr+REZ8lg6IBoKKqqrQeBJ9gkm1jfKE6Xkc\nCog3JMeTrb3LiPHgN6gU2P30MRp6L1j1J/MtlOAr5rux\n-----END ENCRYPTED PRIVATE KEY-----\n";
//!
//! #[cfg(all(unix, feature = "openssl"))]
//! fn main() {
//!    env_logger::try_init().unwrap_or(());
//!    let dir = tempdir::TempDir::new("russh").unwrap();
//!    let agent_path = dir.path().join("agent");
//!
//!    let mut core = tokio::runtime::Runtime::new().unwrap();
//!    let agent_path_ = agent_path.clone();
//!    // Starting a server
//!    core.spawn(async move {
//!        let mut listener = tokio::net::UnixListener::bind(&agent_path_)
//!            .unwrap();
//!        russh_keys::agent::server::serve(tokio_stream::wrappers::UnixListenerStream::new(listener), X {}).await
//!    });
//!    let key = decode_secret_key(PKCS8_ENCRYPTED, Some("blabla")).unwrap();
//!    let public = key.clone_public_key().unwrap();
//!    core.block_on(async move {
//!        let stream = tokio::net::UnixStream::connect(&agent_path).await?;
//!        let mut client = agent::client::AgentClient::connect(stream);
//!        client.add_identity(&key, &[agent::Constraint::KeyLifetime { seconds: 60 }]).await?;
//!        client.request_identities().await?;
//!        let buf = b"signed message";
//!        let sig = client.sign_request(&public, russh_cryptovec::CryptoVec::from_slice(&buf[..])).await.1.unwrap();
//!        // Here, `sig` is encoded in a format usable internally by the SSH protocol.
//!        Ok::<(), Error>(())
//!    }).unwrap()
//! }
//!
//! #[cfg(any(not(unix), not(feature = "openssl")))]
//! fn main() {}
//!
//! ```

use std::borrow::Cow;
use std::fs::{File, OpenOptions};
use std::io::{BufRead, BufReader, Read, Seek, SeekFrom, Write};
use std::path::{Path, PathBuf};

use aes::cipher::block_padding::UnpadError;
use aes::cipher::inout::PadError;
use byteorder::{BigEndian, WriteBytesExt};
use data_encoding::BASE64_MIME;
use hmac::{Hmac, Mac};
use log::debug;
#[cfg(not(feature = "openssl"))]
pub use rsa::traits::PublicKeyParts;
use sha1::Sha1;
use thiserror::Error;

pub mod ec;
pub mod encoding;
pub mod key;
pub mod signature;

mod format;
pub use format::*;

/// A module to write SSH agent.
pub mod agent;

#[derive(Debug, Error)]
pub enum Error {
    /// The key could not be read, for an unknown reason
    #[error("Could not read key")]
    CouldNotReadKey,
    /// The type of the key is unsupported
    #[error("Unsupported key type {}", key_type_string)]
    UnsupportedKeyType {
        key_type_string: String,
        key_type_raw: Vec<u8>,
    },
    /// The type of the key is unsupported
    #[error("Invalid Ed25519 key data")]
    Ed25519KeyError(#[from] ed25519_dalek::SignatureError),
    /// The type of the key is unsupported
    #[error("Invalid ECDSA key data")]
    EcdsaKeyError(#[from] p256::elliptic_curve::Error),
    /// The key is encrypted (should supply a password?)
    #[error("The key is encrypted")]
    KeyIsEncrypted,
    /// The key contents are inconsistent
    #[error("The key is corrupt")]
    KeyIsCorrupt,
    /// Home directory could not be found
    #[error("No home directory found")]
    NoHomeDir,
    /// The server key has changed
    #[error("The server key changed at line {}", line)]
    KeyChanged { line: usize },
    /// The key uses an unsupported algorithm
    #[error("Unknown key algorithm")]
    UnknownAlgorithm(yasna::models::ObjectIdentifier),
    /// Index out of bounds
    #[error("Index out of bounds")]
    IndexOutOfBounds,
    /// Unknown signature type
    #[error("Unknown signature type: {}", sig_type)]
    UnknownSignatureType { sig_type: String },
    #[error("Invalid signature")]
    InvalidSignature,
    /// Agent protocol error
    #[error("Agent protocol error")]
    AgentProtocolError,
    #[error("Agent failure")]
    AgentFailure,
    #[error(transparent)]
    IO(#[from] std::io::Error),

    #[cfg(feature = "openssl")]
    #[error(transparent)]
    Openssl(#[from] openssl::error::ErrorStack),

    #[cfg(not(feature = "openssl"))]
    #[error(transparent)]
    RSA(#[from] rsa::errors::Error),

    #[error(transparent)]
    Pad(#[from] PadError),

    #[error(transparent)]
    Unpad(#[from] UnpadError),

    #[error("Base64 decoding error: {0}")]
    Decode(#[from] data_encoding::DecodeError),
    #[error("ASN1 decoding error: {0}")]
    ASN1(yasna::ASN1Error),
    #[error("Environment variable `{0}` not found")]
    EnvVar(&'static str),
    #[error(
        "Unable to connect to ssh-agent. The environment variable `SSH_AUTH_SOCK` was set, but it \
         points to a nonexistent file or directory."
    )]
    BadAuthSock,
}

impl From<yasna::ASN1Error> for Error {
    fn from(e: yasna::ASN1Error) -> Error {
        Error::ASN1(e)
    }
}

const KEYTYPE_ED25519: &[u8] = b"ssh-ed25519";
const KEYTYPE_RSA: &[u8] = b"ssh-rsa";
const KEYTYPE_ECDSA_SHA2_NISTP256: &[u8] = ECDSA_SHA2_NISTP256.as_bytes();
const KEYTYPE_ECDSA_SHA2_NISTP384: &[u8] = ECDSA_SHA2_NISTP384.as_bytes();
const KEYTYPE_ECDSA_SHA2_NISTP521: &[u8] = ECDSA_SHA2_NISTP521.as_bytes();

const ECDSA_SHA2_NISTP256: &str = "ecdsa-sha2-nistp256";
const ECDSA_SHA2_NISTP384: &str = "ecdsa-sha2-nistp384";
const ECDSA_SHA2_NISTP521: &str = "ecdsa-sha2-nistp521";

/// Load a public key from a file. Ed25519, EC-DSA and RSA keys are supported.
///
/// ```
/// russh_keys::load_public_key("../files/id_ed25519.pub").unwrap();
/// ```
pub fn load_public_key<P: AsRef<Path>>(path: P) -> Result<key::PublicKey, Error> {
    let mut pubkey = String::new();
    let mut file = File::open(path.as_ref())?;
    file.read_to_string(&mut pubkey)?;

    let mut split = pubkey.split_whitespace();
    match (split.next(), split.next()) {
        (Some(_), Some(key)) => parse_public_key_base64(key),
        (Some(key), None) => parse_public_key_base64(key),
        _ => Err(Error::CouldNotReadKey),
    }
}

/// Reads a public key from the standard encoding. In some cases, the
/// encoding is prefixed with a key type identifier and a space (such
/// as `ssh-ed25519 AAAAC3N...`).
///
/// ```
/// russh_keys::parse_public_key_base64("AAAAC3NzaC1lZDI1NTE5AAAAIJdD7y3aLq454yWBdwLWbieU1ebz9/cu7/QEXn9OIeZJ").is_ok();
/// ```
pub fn parse_public_key_base64(key: &str) -> Result<key::PublicKey, Error> {
    let base = BASE64_MIME.decode(key.as_bytes())?;
    key::parse_public_key(&base, None)
}

pub trait PublicKeyBase64 {
    /// Create the base64 part of the public key blob.
    fn public_key_bytes(&self) -> Vec<u8>;
    fn public_key_base64(&self) -> String {
        let mut s = BASE64_MIME.encode(&self.public_key_bytes());
        assert_eq!(s.pop(), Some('\n'));
        assert_eq!(s.pop(), Some('\r'));
        s.replace("\r\n", "")
    }
}

impl PublicKeyBase64 for key::PublicKey {
    fn public_key_bytes(&self) -> Vec<u8> {
        let mut s = Vec::new();
        match *self {
            key::PublicKey::Ed25519(ref publickey) => {
                let name = b"ssh-ed25519";
                #[allow(clippy::unwrap_used)] // Vec<>.write can't fail
                s.write_u32::<BigEndian>(name.len() as u32).unwrap();
                s.extend_from_slice(name);
                #[allow(clippy::unwrap_used)] // Vec<>.write can't fail
                s.write_u32::<BigEndian>(publickey.as_bytes().len() as u32)
                    .unwrap();
                s.extend_from_slice(publickey.as_bytes());
            }
            key::PublicKey::RSA { ref key, .. } => {
                use encoding::Encoding;
                let name = b"ssh-rsa";
                #[allow(clippy::unwrap_used)] // Vec<>.write_all can't fail
                s.write_u32::<BigEndian>(name.len() as u32).unwrap();
                s.extend_from_slice(name);
                #[cfg(feature = "openssl")]
                {
                    #[allow(clippy::unwrap_used)] // TODO check
                    s.extend_ssh_mpint(&key.0.rsa().unwrap().e().to_vec());
                    #[allow(clippy::unwrap_used)] // TODO check
                    s.extend_ssh_mpint(&key.0.rsa().unwrap().n().to_vec());
                }
                #[cfg(not(feature = "openssl"))]
                {
                    let kk = key.clone();
                    s.extend_ssh_mpint(&(kk.e().to_bytes_be()));
                    s.extend_ssh_mpint(&(kk.n().to_bytes_be()));
                }
            }
            key::PublicKey::EC { ref key } => {
                write_ec_public_key(&mut s, key);
            }
        }
        s
    }
}

impl PublicKeyBase64 for key::KeyPair {
    fn public_key_bytes(&self) -> Vec<u8> {
        let name = self.name().as_bytes();
        let mut s = Vec::new();
        #[allow(clippy::unwrap_used)] // Vec<>.write_all can't fail
        s.write_u32::<BigEndian>(name.len() as u32).unwrap();
        s.extend_from_slice(name);
        match *self {
            key::KeyPair::Ed25519(ref key) => {
                let public = key.verifying_key().to_bytes();
                #[allow(clippy::unwrap_used)] // Vec<>.write can't fail
                s.write_u32::<BigEndian>(public.len() as u32).unwrap();
                s.extend_from_slice(public.as_slice());
            }
            key::KeyPair::RSA { ref key, .. } => {
                use encoding::Encoding;
                #[cfg(feature = "openssl")]
                {
                    s.extend_ssh_mpint(&key.e().to_vec());
                    s.extend_ssh_mpint(&key.n().to_vec());
                }
                #[cfg(not(feature = "openssl"))]
                {
                    s.extend_ssh_mpint(&key.e().to_bytes_be());
                    s.extend_ssh_mpint(&key.n().to_bytes_be());
                }
            }
            key::KeyPair::EC { ref key } => {
                write_ec_public_key(&mut s, &key.to_public_key());
            }
        }
        s
    }
}

fn write_ec_public_key(buf: &mut Vec<u8>, key: &ec::PublicKey) {
    let algorithm = key.algorithm().as_bytes();
    let ident = key.ident().as_bytes();
    let q = key.to_sec1_bytes();

    use encoding::Encoding;
    buf.extend_ssh_string(algorithm);
    buf.extend_ssh_string(ident);
    buf.extend_ssh_string(&q);
}

/// Write a public key onto the provided `Write`, encoded in base-64.
pub fn write_public_key_base64<W: Write>(
    mut w: W,
    publickey: &key::PublicKey,
) -> Result<(), Error> {
    let pk = publickey.public_key_base64();
    writeln!(w, "{} {}", publickey.name(), pk)?;
    Ok(())
}

/// Load a secret key, deciphering it with the supplied password if necessary.
pub fn load_secret_key<P: AsRef<Path>>(
    secret_: P,
    password: Option<&str>,
) -> Result<key::KeyPair, Error> {
    let mut secret_file = std::fs::File::open(secret_)?;
    let mut secret = String::new();
    secret_file.read_to_string(&mut secret)?;
    decode_secret_key(&secret, password)
}

fn is_base64_char(c: char) -> bool {
    c.is_ascii_lowercase()
        || c.is_ascii_uppercase()
        || c.is_ascii_digit()
        || c == '/'
        || c == '+'
        || c == '='
}

/// Record a host's public key into the user's known_hosts file.
pub fn learn_known_hosts(host: &str, port: u16, pubkey: &key::PublicKey) -> Result<(), Error> {
    learn_known_hosts_path(host, port, pubkey, known_hosts_path()?)
}

/// Record a host's public key into a nonstandard location.
pub fn learn_known_hosts_path<P: AsRef<Path>>(
    host: &str,
    port: u16,
    pubkey: &key::PublicKey,
    path: P,
) -> Result<(), Error> {
    if let Some(parent) = path.as_ref().parent() {
        std::fs::create_dir_all(parent)?
    }
    let mut file = OpenOptions::new()
        .read(true)
        .append(true)
        .create(true)
        .open(path)?;

    // Test whether the known_hosts file ends with a \n
    let mut buf = [0; 1];
    let mut ends_in_newline = false;
    if file.seek(SeekFrom::End(-1)).is_ok() {
        file.read_exact(&mut buf)?;
        ends_in_newline = buf[0] == b'\n';
    }

    // Write the key.
    file.seek(SeekFrom::End(0))?;
    let mut file = std::io::BufWriter::new(file);
    if !ends_in_newline {
        file.write_all(b"\n")?;
    }
    if port != 22 {
        write!(file, "[{}]:{} ", host, port)?
    } else {
        write!(file, "{} ", host)?
    }
    write_public_key_base64(&mut file, pubkey)?;
    file.write_all(b"\n")?;
    Ok(())
}

/// Get the server key that matches the one recorded in the user's known_hosts file.
pub fn known_host_key(host: &str, port: u16) -> Result<Option<(usize, key::PublicKey)>, Error> {
    known_host_key_path(host, port, known_hosts_path()?)
}

/// Get the server key that matches the one recorded in `path`.
pub fn known_host_key_path<P: AsRef<Path>>(
    host: &str,
    port: u16,
    path: P,
) -> Result<Option<(usize, key::PublicKey)>, Error> {
    let mut f = if let Ok(f) = File::open(path) {
        BufReader::new(f)
    } else {
        return Ok(None);
    };
    let mut buffer = String::new();

    let host_port = if port == 22 {
        Cow::Borrowed(host)
    } else {
        Cow::Owned(format!("[{}]:{}", host, port))
    };
    debug!("host_port = {:?}", host_port);
    let mut line = 1;
    while f.read_line(&mut buffer)? > 0 {
        {
            if buffer.as_bytes().first() == Some(&b'#') {
                buffer.clear();
                continue;
            }
            debug!("line = {:?}", buffer);
            let mut s = buffer.split(' ');
            let hosts = s.next();
            let _ = s.next();
            let key = s.next();
            if let (Some(h), Some(k)) = (hosts, key) {
                debug!("{:?} {:?}", h, k);
                if match_hostname(&host_port, h) {
                    return Ok(Some((line, parse_public_key_base64(k)?)));
                }
            }
        }
        buffer.clear();
        line += 1;
    }
    Ok(None)
}

fn match_hostname(host: &str, pattern: &str) -> bool {
    for entry in pattern.split(',') {
        if entry.starts_with("|1|") {
            let mut parts = entry.split('|').skip(2);
            let Some(Ok(salt)) = parts.next().map(|p| BASE64_MIME.decode(p.as_bytes())) else {
                continue;
            };
            let Some(Ok(hash)) = parts.next().map(|p| BASE64_MIME.decode(p.as_bytes())) else {
                continue;
            };
            if let Ok(hmac) = Hmac::<Sha1>::new_from_slice(&salt) {
                if hmac.chain_update(host).verify_slice(&hash).is_ok() {
                    return true;
                }
            }
        } else if host == entry {
            return true;
        }
    }
    false
}

/// Check whether the host is known, from its standard location.
pub fn check_known_hosts(host: &str, port: u16, pubkey: &key::PublicKey) -> Result<bool, Error> {
    check_known_hosts_path(host, port, pubkey, known_hosts_path()?)
}

/// Check that a server key matches the one recorded in file `path`.
pub fn check_known_hosts_path<P: AsRef<Path>>(
    host: &str,
    port: u16,
    pubkey: &key::PublicKey,
    path: P,
) -> Result<bool, Error> {
    if let Some((line, recorded)) = known_host_key_path(host, port, path)? {
        if recorded == *pubkey {
            Ok(true)
        } else {
            Err(Error::KeyChanged { line })
        }
    } else {
        Ok(false)
    }
}

#[cfg(target_os = "windows")]
fn known_hosts_path() -> Result<PathBuf, Error> {
    if let Some(home_dir) = dirs::home_dir() {
        Ok(home_dir.join("ssh").join("known_hosts"))
    } else {
        Err(Error::NoHomeDir)
    }
}

#[cfg(not(target_os = "windows"))]
fn known_hosts_path() -> Result<PathBuf, Error> {
    if let Some(home_dir) = dirs::home_dir() {
        Ok(home_dir.join(".ssh").join("known_hosts"))
    } else {
        Err(Error::NoHomeDir)
    }
}

#[cfg(test)]
mod test {
    use std::fs::File;
    use std::io::Write;

    #[cfg(unix)]
    use futures::Future;

    use super::*;

    const ED25519_KEY: &str = "-----BEGIN OPENSSH PRIVATE KEY-----
b3BlbnNzaC1rZXktdjEAAAAACmFlczI1Ni1jYmMAAAAGYmNyeXB0AAAAGAAAABDLGyfA39
J2FcJygtYqi5ISAAAAEAAAAAEAAAAzAAAAC3NzaC1lZDI1NTE5AAAAIN+Wjn4+4Fcvl2Jl
KpggT+wCRxpSvtqqpVrQrKN1/A22AAAAkOHDLnYZvYS6H9Q3S3Nk4ri3R2jAZlQlBbUos5
FkHpYgNw65KCWCTXtP7ye2czMC3zjn2r98pJLobsLYQgRiHIv/CUdAdsqbvMPECB+wl/UQ
e+JpiSq66Z6GIt0801skPh20jxOO3F52SoX1IeO5D5PXfZrfSZlw6S8c7bwyp2FHxDewRx
7/wNsnDM0T7nLv/Q==
-----END OPENSSH PRIVATE KEY-----";

    // password is 'test'
    const ED25519_AESCTR_KEY: &str = "-----BEGIN OPENSSH PRIVATE KEY-----
b3BlbnNzaC1rZXktdjEAAAAACmFlczI1Ni1jdHIAAAAGYmNyeXB0AAAAGAAAABD1phlku5
A2G7Q9iP+DcOc9AAAAEAAAAAEAAAAzAAAAC3NzaC1lZDI1NTE5AAAAIHeLC1lWiCYrXsf/
85O/pkbUFZ6OGIt49PX3nw8iRoXEAAAAkKRF0st5ZI7xxo9g6A4m4l6NarkQre3mycqNXQ
dP3jryYgvsCIBAA5jMWSjrmnOTXhidqcOy4xYCrAttzSnZ/cUadfBenL+DQq6neffw7j8r
0tbCxVGp6yCQlKrgSZf6c0Hy7dNEIU2bJFGxLe6/kWChcUAt/5Ll5rI7DVQPJdLgehLzvv
sJWR7W+cGvJ/vLsw==
-----END OPENSSH PRIVATE KEY-----";

    const RSA_KEY: &str = "-----BEGIN OPENSSH PRIVATE KEY-----
b3BlbnNzaC1rZXktdjEAAAAABG5vbmUAAAAEbm9uZQAAAAAAAAABAAABFwAAAAdzc2gtcn
NhAAAAAwEAAQAAAQEAuSvQ9m76zhRB4m0BUKPf17lwccj7KQ1Qtse63AOqP/VYItqEH8un
rxPogXNBgrcCEm/ccLZZsyE3qgp3DRQkkqvJhZ6O8VBPsXxjZesRCqoFNCczy+Mf0R/Qmv
Rnpu5+4DDLz0p7vrsRZW9ji/c98KzxeUonWgkplQaCBYLN875WdeUYMGtb1MLfNCEj177j
gZl3CzttLRK3su6dckowXcXYv1gPTPZAwJb49J43o1QhV7+1zdwXvuFM6zuYHdu9ZHSKir
6k1dXOET3/U+LWG5ofAo8oxUWv/7vs6h7MeajwkUeIBOWYtD+wGYRvVpxvj7nyOoWtg+jm
0X6ndnsD+QAAA8irV+ZAq1fmQAAAAAdzc2gtcnNhAAABAQC5K9D2bvrOFEHibQFQo9/XuX
BxyPspDVC2x7rcA6o/9Vgi2oQfy6evE+iBc0GCtwISb9xwtlmzITeqCncNFCSSq8mFno7x
UE+xfGNl6xEKqgU0JzPL4x/RH9Ca9Gem7n7gMMvPSnu+uxFlb2OL9z3wrPF5SidaCSmVBo
IFgs3zvlZ15Rgwa1vUwt80ISPXvuOBmXcLO20tErey7p1ySjBdxdi/WA9M9kDAlvj0njej
VCFXv7XN3Be+4UzrO5gd271kdIqKvqTV1c4RPf9T4tYbmh8CjyjFRa//u+zqHsx5qPCRR4
gE5Zi0P7AZhG9WnG+PufI6ha2D6ObRfqd2ewP5AAAAAwEAAQAAAQAdELqhI/RsSpO45eFR
9hcZtnrm8WQzImrr9dfn1w9vMKSf++rHTuFIQvi48Q10ZiOGH1bbvlPAIVOqdjAPtnyzJR
HhzmyjhjasJlk30zj+kod0kz63HzSMT9EfsYNfmYoCyMYFCKz52EU3xc87Vhi74XmZz0D0
CgIj6TyZftmzC4YJCiwwU8K+29nxBhcbFRxpgwAksFL6PCSQsPl4y7yvXGcX+7lpZD8547
v58q3jIkH1g2tBOusIuaiphDDStVJhVdKA55Z0Kju2kvCqsRIlf1efrq43blRgJFFFCxNZ
8Cpolt4lOHhg+o3ucjILlCOgjDV8dB21YLxmgN5q+xFNAAAAgQC1P+eLUkHDFXnleCEVrW
xL/DFxEyneLQz3IawGdw7cyAb7vxsYrGUvbVUFkxeiv397pDHLZ5U+t5cOYDBZ7G43Mt2g
YfWBuRNvYhHA9Sdf38m5qPA6XCvm51f+FxInwd/kwRKH01RHJuRGsl/4Apu4DqVob8y00V
WTYyV6JBNDkQAAAIEA322lj7ZJXfK/oLhMM/RS+DvaMea1g/q43mdRJFQQso4XRCL6IIVn
oZXFeOxrMIRByVZBw+FSeB6OayWcZMySpJQBo70GdJOc3pJb3js0T+P2XA9+/jwXS58K9a
+IkgLkv9XkfxNGNKyPEEzXC8QQzvjs1LbmO59VLko8ypwHq/cAAACBANQqaULI0qdwa0vm
d3Ae1+k3YLZ0kapSQGVIMT2lkrhKV35tj7HIFpUPa4vitHzcUwtjYhqFezVF+JyPbJ/Fsp
XmEc0g1fFnQp5/SkUwoN2zm8Up52GBelkq2Jk57mOMzWO0QzzNuNV/feJk02b2aE8rrAqP
QR+u0AypRPmzHnOPAAAAEXJvb3RAMTQwOTExNTQ5NDBkAQ==
-----END OPENSSH PRIVATE KEY-----";

    #[test]
    fn test_decode_ed25519_secret_key() {
        env_logger::try_init().unwrap_or(());
        decode_secret_key(ED25519_KEY, Some("blabla")).unwrap();
    }

    #[test]
    fn test_decode_ed25519_aesctr_secret_key() {
        env_logger::try_init().unwrap_or(());
        decode_secret_key(ED25519_AESCTR_KEY, Some("test")).unwrap();
    }

    #[test]
    fn test_decode_rsa_secret_key() {
        env_logger::try_init().unwrap_or(());
        decode_secret_key(RSA_KEY, None).unwrap();
    }

    #[test]
<<<<<<< HEAD
=======
    fn test_decode_openssh_p256_secret_key() {
        // Generated using: ssh-keygen -t ecdsa -b 256 -m rfc4716 -f $file
        let key = "-----BEGIN OPENSSH PRIVATE KEY-----
b3BlbnNzaC1rZXktdjEAAAAABG5vbmUAAAAEbm9uZQAAAAAAAAABAAAAaAAAABNlY2RzYS
1zaGEyLW5pc3RwMjU2AAAACG5pc3RwMjU2AAAAQQQ/i+HCsmZZPy0JhtT64vW7EmeA1DeA
M/VnPq3vAhu+xooJ7IMMK3lUHlBDosyvA2enNbCWyvNQc25dVt4oh9RhAAAAqHG7WMFxu1
jBAAAAE2VjZHNhLXNoYTItbmlzdHAyNTYAAAAIbmlzdHAyNTYAAABBBD+L4cKyZlk/LQmG
1Pri9bsSZ4DUN4Az9Wc+re8CG77GignsgwwreVQeUEOizK8DZ6c1sJbK81Bzbl1W3iiH1G
EAAAAgLAmXR6IlN0SdiD6o8qr+vUr0mXLbajs/m0UlegElOmoAAAANcm9iZXJ0QGJic2Rl
dgECAw==
-----END OPENSSH PRIVATE KEY-----
";
        assert!(matches!(
            decode_secret_key(key, None),
            Ok(key::KeyPair::EC {
                key: ec::PrivateKey::P256(_),
            })
        ));
    }

    #[test]
    fn test_decode_openssh_p384_secret_key() {
        // Generated using: ssh-keygen -t ecdsa -b 384 -m rfc4716 -f $file
        let key = "-----BEGIN OPENSSH PRIVATE KEY-----
b3BlbnNzaC1rZXktdjEAAAAABG5vbmUAAAAEbm9uZQAAAAAAAAABAAAAiAAAABNlY2RzYS
1zaGEyLW5pc3RwMzg0AAAACG5pc3RwMzg0AAAAYQTkLnKPk/1NZD9mQ8XoebD7ASv9/svh
5jO75HF7RYAqKK3fl5wsHe4VTJAOT3qH841yTcK79l0dwhHhHeg60byL7F9xOEzr2kqGeY
Uwrl7fVaL7hfHzt6z+sG8smSQ3tF8AAADYHjjBch44wXIAAAATZWNkc2Etc2hhMi1uaXN0
cDM4NAAAAAhuaXN0cDM4NAAAAGEE5C5yj5P9TWQ/ZkPF6Hmw+wEr/f7L4eYzu+Rxe0WAKi
it35ecLB3uFUyQDk96h/ONck3Cu/ZdHcIR4R3oOtG8i+xfcThM69pKhnmFMK5e31Wi+4Xx
87es/rBvLJkkN7RfAAAAMFzt6053dxaQT0Ta/CGfZna0nibHzxa55zgBmje/Ho3QDNlBCH
Ylv0h4Wyzto8NfLQAAAA1yb2JlcnRAYmJzZGV2AQID
-----END OPENSSH PRIVATE KEY-----
";
        assert!(matches!(
            decode_secret_key(key, None),
            Ok(key::KeyPair::EC {
                key: ec::PrivateKey::P384(_),
            })
        ));
    }

    #[test]
    fn test_decode_openssh_p521_secret_key() {
        // Generated using: ssh-keygen -t ecdsa -b 521 -m rfc4716 -f $file
        let key = "-----BEGIN OPENSSH PRIVATE KEY-----
b3BlbnNzaC1rZXktdjEAAAAABG5vbmUAAAAEbm9uZQAAAAAAAAABAAAArAAAABNlY2RzYS
1zaGEyLW5pc3RwNTIxAAAACG5pc3RwNTIxAAAAhQQA7a9awmFeDjzYiuUOwMfXkKTevfQI
iGlduu8BkjBOWXpffJpKsdTyJI/xI05l34OvqfCCkPUcfFWHK+LVRGahMBgBcGB9ZZOEEq
iKNIT6C9WcJTGDqcBSzQ2yTSOxPXfUmVTr4D76vbYu5bjd9aBKx8HdfMvPeo0WD0ds/LjX
LdJoDXcAAAEQ9fxlIfX8ZSEAAAATZWNkc2Etc2hhMi1uaXN0cDUyMQAAAAhuaXN0cDUyMQ
AAAIUEAO2vWsJhXg482IrlDsDH15Ck3r30CIhpXbrvAZIwTll6X3yaSrHU8iSP8SNOZd+D
r6nwgpD1HHxVhyvi1URmoTAYAXBgfWWThBKoijSE+gvVnCUxg6nAUs0Nsk0jsT131JlU6+
A++r22LuW43fWgSsfB3XzLz3qNFg9HbPy41y3SaA13AAAAQgH4DaftY0e/KsN695VJ06wy
Ve0k2ddxoEsSE15H4lgNHM2iuYKzIqZJOReHRCTff6QGgMYPDqDfFfL1Hc1Ntql0pwAAAA
1yb2JlcnRAYmJzZGV2AQIDBAU=
-----END OPENSSH PRIVATE KEY-----
";
        assert!(matches!(
            decode_secret_key(key, None),
            Ok(key::KeyPair::EC {
                key: ec::PrivateKey::P521(_),
            })
        ));
    }

    #[test]
    #[cfg(feature = "openssl")]
>>>>>>> 3041b0ce
    fn test_fingerprint() {
        let key = parse_public_key_base64(
            "AAAAC3NzaC1lZDI1NTE5AAAAILagOJFgwaMNhBWQINinKOXmqS4Gh5NgxgriXwdOoINJ",
        )
        .unwrap();
        assert_eq!(
            key.fingerprint(),
            "ldyiXa1JQakitNU5tErauu8DvWQ1dZ7aXu+rm7KQuog"
        );
    }

    #[test]
    fn test_check_known_hosts() {
        env_logger::try_init().unwrap_or(());
        let dir = tempdir::TempDir::new("russh").unwrap();
        let path = dir.path().join("known_hosts");
        {
            let mut f = File::create(&path).unwrap();
            f.write_all(b"[localhost]:13265 ssh-ed25519 AAAAC3NzaC1lZDI1NTE5AAAAIJdD7y3aLq454yWBdwLWbieU1ebz9/cu7/QEXn9OIeZJ\n").unwrap();
            f.write_all(b"#pijul.org,37.120.161.53 ssh-ed25519 AAAAC3NzaC1lZDI1NTE5AAAAIA6rWI3G2sz07DnfFlrouTcysQlj2P+jpNSOEWD9OJ3X\n").unwrap();
            f.write_all(b"pijul.org,37.120.161.53 ssh-ed25519 AAAAC3NzaC1lZDI1NTE5AAAAIA6rWI3G1sz07DnfFlrouTcysQlj2P+jpNSOEWD9OJ3X\n").unwrap();
            f.write_all(b"|1|O33ESRMWPVkMYIwJ1Uw+n877jTo=|nuuC5vEqXlEZ/8BXQR7m619W6Ak= ssh-ed25519 AAAAC3NzaC1lZDI1NTE5AAAAILIG2T/B0l0gaqj3puu510tu9N1OkQ4znY3LYuEm5zCF\n").unwrap();
        }

        // Valid key, non-standard port.
        let host = "localhost";
        let port = 13265;
        let hostkey = parse_public_key_base64(
            "AAAAC3NzaC1lZDI1NTE5AAAAIJdD7y3aLq454yWBdwLWbieU1ebz9/cu7/QEXn9OIeZJ",
        )
        .unwrap();
        assert!(check_known_hosts_path(host, port, &hostkey, &path).unwrap());

        // Valid key, hashed.
        let host = "example.com";
        let port = 22;
        let hostkey = parse_public_key_base64(
            "AAAAC3NzaC1lZDI1NTE5AAAAILIG2T/B0l0gaqj3puu510tu9N1OkQ4znY3LYuEm5zCF",
        )
        .unwrap();
        assert!(check_known_hosts_path(host, port, &hostkey, &path).unwrap());

        // Valid key, several hosts, port 22
        let host = "pijul.org";
        let port = 22;
        let hostkey = parse_public_key_base64(
            "AAAAC3NzaC1lZDI1NTE5AAAAIA6rWI3G1sz07DnfFlrouTcysQlj2P+jpNSOEWD9OJ3X",
        )
        .unwrap();
        assert!(check_known_hosts_path(host, port, &hostkey, &path).unwrap());

        // Now with the key in a comment above, check that it's not recognized
        let host = "pijul.org";
        let port = 22;
        let hostkey = parse_public_key_base64(
            "AAAAC3NzaC1lZDI1NTE5AAAAIA6rWI3G2sz07DnfFlrouTcysQlj2P+jpNSOEWD9OJ3X",
        )
        .unwrap();
        assert!(check_known_hosts_path(host, port, &hostkey, &path).is_err());
    }

    #[test]
    fn test_parse_p256_public_key() {
        env_logger::try_init().unwrap_or(());
        let key = "AAAAE2VjZHNhLXNoYTItbmlzdHAyNTYAAAAIbmlzdHAyNTYAAABBBMxBTpMIGvo7CnordO7wP0QQRqpBwUjOLl4eMhfucfE1sjTYyK5wmTl1UqoSDS1PtRVTBdl+0+9pquFb46U7fwg=";

        assert!(matches!(
            parse_public_key_base64(key),
            Ok(key::PublicKey::EC {
                key: ec::PublicKey::P256(_),
            })
        ));
    }

    #[test]
    fn test_parse_p384_public_key() {
        env_logger::try_init().unwrap_or(());
        let key = "AAAAE2VjZHNhLXNoYTItbmlzdHAzODQAAAAIbmlzdHAzODQAAABhBBVFgxJxpCaAALZG/S5BHT8/IUQ5mfuKaj7Av9g7Jw59fBEGHfPBz1wFtHGYw5bdLmfVZTIDfogDid5zqJeAKr1AcD06DKTXDzd2EpUjqeLfQ5b3erHuX758fgu/pSDGRA==";

        assert!(matches!(
            parse_public_key_base64(key),
            Ok(key::PublicKey::EC {
                key: ec::PublicKey::P384(_),
            })
        ));
    }

    #[test]
    fn test_parse_p521_public_key() {
        env_logger::try_init().unwrap_or(());
        let key = "AAAAE2VjZHNhLXNoYTItbmlzdHA1MjEAAAAIbmlzdHA1MjEAAACFBAAQepXEpOrzlX22r4E5zEHjhHWeZUe//zaevTanOWRBnnaCGWJFGCdjeAbNOuAmLtXc+HZdJTCZGREeSLSrpJa71QDCgZl0N7DkDUanCpHZJe/DCK6qwtHYbEMn28iLMlGCOrCIa060EyJHbp1xcJx4I1SKj/f/fm3DhhID/do6zyf8Cg==";

        assert!(matches!(
            parse_public_key_base64(key),
            Ok(key::PublicKey::EC {
                key: ec::PublicKey::P521(_),
            })
        ));
    }

    #[test]
    fn test_srhb() {
        env_logger::try_init().unwrap_or(());
        let key = "AAAAB3NzaC1yc2EAAAADAQABAAACAQC0Xtz3tSNgbUQAXem4d+d6hMx7S8Nwm/DOO2AWyWCru+n/+jQ7wz2b5+3oG2+7GbWZNGj8HCc6wJSA3jUsgv1N6PImIWclD14qvoqY3Dea1J0CJgXnnM1xKzBz9C6pDHGvdtySg+yzEO41Xt4u7HFn4Zx5SGuI2NBsF5mtMLZXSi33jCIWVIkrJVd7sZaY8jiqeVZBB/UvkLPWewGVuSXZHT84pNw4+S0Rh6P6zdNutK+JbeuO+5Bav4h9iw4t2sdRkEiWg/AdMoSKmo97Gigq2mKdW12ivnXxz3VfxrCgYJj9WwaUUWSfnAju5SiNly0cTEAN4dJ7yB0mfLKope1kRhPsNaOuUmMUqlu/hBDM/luOCzNjyVJ+0LLB7SV5vOiV7xkVd4KbEGKou8eeCR3yjFazUe/D1pjYPssPL8cJhTSuMc+/UC9zD8yeEZhB9V+vW4NMUR+lh5+XeOzenl65lWYd/nBZXLBbpUMf1AOfbz65xluwCxr2D2lj46iApSIpvE63i3LzFkbGl9GdUiuZJLMFJzOWdhGGc97cB5OVyf8umZLqMHjaImxHEHrnPh1MOVpv87HYJtSBEsN4/omINCMZrk++CRYAIRKRpPKFWV7NQHcvw3m7XLR3KaTYe+0/MINIZwGdou9fLUU3zSd521vDjA/weasH0CyDHq7sZw==";

        parse_public_key_base64(key).unwrap();
    }

    #[test]
    fn test_nikao() {
        env_logger::try_init().unwrap_or(());
        let key = "-----BEGIN RSA PRIVATE KEY-----
MIIEpQIBAAKCAQEAw/FG8YLVoXhsUVZcWaY7iZekMxQ2TAfSVh0LTnRuzsumeLhb
0fh4scIt4C4MLwpGe/u3vj290C28jLkOtysqnIpB4iBUrFNRmEz2YuvjOzkFE8Ju
0l1VrTZ9APhpLZvzT2N7YmTXcLz1yWopCe4KqTHczEP4lfkothxEoACXMaxezt5o
wIYfagDaaH6jXJgJk1SQ5VYrROVpDjjX8/Zg01H1faFQUikYx0M8EwL1fY5B80Hd
6DYSok8kUZGfkZT8HQ54DBgocjSs449CVqkVoQC1aDB+LZpMWovY15q7hFgfQmYD
qulbZRWDxxogS6ui/zUR2IpX7wpQMKKkBS1qdQIDAQABAoIBAQCodpcCKfS2gSzP
uapowY1KvP/FkskkEU18EDiaWWyzi1AzVn5LRo+udT6wEacUAoebLU5K2BaMF+aW
Lr1CKnDWaeA/JIDoMDJk+TaU0i5pyppc5LwXTXvOEpzi6rCzL/O++88nR4AbQ7sm
Uom6KdksotwtGvttJe0ktaUi058qaoFZbels5Fwk5bM5GHDdV6De8uQjSfYV813P
tM/6A5rRVBjC5uY0ocBHxPXkqAdHfJuVk0uApjLrbm6k0M2dg1X5oyhDOf7ZIzAg
QGPgvtsVZkQlyrD1OoCMPwzgULPXTe8SktaP9EGvKdMf5kQOqUstqfyx+E4OZa0A
T82weLjBAoGBAOUChhaLQShL3Vsml/Nuhhw5LsxU7Li34QWM6P5AH0HMtsSncH8X
ULYcUKGbCmmMkVb7GtsrHa4ozy0fjq0Iq9cgufolytlvC0t1vKRsOY6poC2MQgaZ
bqRa05IKwhZdHTr9SUwB/ngtVNWRzzbFKLkn2W5oCpQGStAKqz3LbKstAoGBANsJ
EyrXPbWbG+QWzerCIi6shQl+vzOd3cxqWyWJVaZglCXtlyySV2eKWRW7TcVvaXQr
Nzm/99GNnux3pUCY6szy+9eevjFLLHbd+knzCZWKTZiWZWr503h/ztfFwrMzhoAh
z4nukD/OETugPvtG01c2sxZb/F8LH9KORznhlSlpAoGBAJnqg1J9j3JU4tZTbwcG
fo5ThHeCkINp2owPc70GPbvMqf4sBzjz46QyDaM//9SGzFwocplhNhaKiQvrzMnR
LSVucnCEm/xdXLr/y6S6tEiFCwnx3aJv1uQRw2bBYkcDmBTAjVXPdUcyOHU+BYXr
Jv6ioMlKlel8/SUsNoFWypeVAoGAXhr3Bjf1xlm+0O9PRyZjQ0RR4DN5eHbB/XpQ
cL8hclsaK3V5tuek79JL1f9kOYhVeVi74G7uzTSYbCY3dJp+ftGCjDAirNEMaIGU
cEMgAgSqs/0h06VESwg2WRQZQ57GkbR1E2DQzuj9FG4TwSe700OoC9o3gqon4PHJ
/j9CM8kCgYEAtPJf3xaeqtbiVVzpPAGcuPyajTzU0QHPrXEl8zr/+iSK4Thc1K+c
b9sblB+ssEUQD5IQkhTWcsXdslINQeL77WhIMZ2vBAH8Hcin4jgcLmwUZfpfnnFs
QaChXiDsryJZwsRnruvMRX9nedtqHrgnIsJLTXjppIhGhq5Kg4RQfOU=
-----END RSA PRIVATE KEY-----
";
        decode_secret_key(key, None).unwrap();
    }

<<<<<<< HEAD
=======
    #[test]
    #[cfg(feature = "openssl")]
    fn test_decode_pkcs8_rsa_secret_key() {
        // Generated using: ssh-keygen -t rsa -b 1024 -m pkcs8 -f $file
        let key = "-----BEGIN PRIVATE KEY-----
MIICdwIBADANBgkqhkiG9w0BAQEFAASCAmEwggJdAgEAAoGBAKMR20Sc+tU5dS7C
YzIuWnzobqTrIi9JExPTq4GEj01HJ1RJoOoezuiZuIg3iSRRETjXR+pKSzlLEh4v
9VmaDNQMT08EHYCc7NEKXb3c3k/4RNSHtvxKAsyK2ucrvaJGO5GDP7W+yQXpt8Os
KlD8G5LHZJMrZ5m1a+sHYdGzphRXAgMBAAECgYBSG8CjaMOoL3lApSJbdxmbAVIM
+lRJKOtRNWiLG5soVyaHe1dp6z9VwWk4NXZ5cdRRIZ0VbHk6DQG/b3iDuFyybqu3
M7B40+4N7DCJfoWxALCEDSPQQ/Rp7rQ15YdNahZqe+/c8BHVxHdUZNXvMY8QX8jI
ZmoH8e17tRFKB0SZqQJBANjtPcEo5goaaZlly5VWs8SdNrG/ZM4vKQgpwQmtiNJg
TznqMPBcc8Qk43a6BlPDdn8CrBBjeYRF7qGh0cVdca0CQQDAcTQzF+HfWImqttB0
dCo+jOqKOovXTTJcp4JUMzgvnMHwQZUJRNQxxqkIrmh/gUwWacSK/yxpLgKlXzBz
msaTAkEAk7VPVISVxxFfEE2pR0HnXJy0TmoFqQOhy+YqhH1+acmciNH3iuNZDJkV
rZVTk5vHxwo5wVsKtk+sArEeFmbfbQJAMbUL5qakkSwtYwsVjP70anO7oTi+Jj6q
Y4RhBZ61RJcZARXviRVeOf02bCeglk6veJqZSc3fist3o3+S5El2QQJBAJjjKA9q
bjFFWPDS9kyrpZL1SOjRIM/Mb0K1hCQd/kfbRTCamqvfuPDQ2A9N40bfBiQFQPph
csKph4+a9f37jyE=
-----END PRIVATE KEY-----
";
        assert!(matches!(
            decode_secret_key(key, None),
            Ok(key::KeyPair::RSA { .. })
        ));
        test_decode_encode_symmetry(key);
    }

    #[test]
    fn test_decode_pkcs8_p256_secret_key() {
        // Generated using: ssh-keygen -t ecdsa -b 256 -m pkcs8 -f $file
        let key = "-----BEGIN PRIVATE KEY-----
MIGHAgEAMBMGByqGSM49AgEGCCqGSM49AwEHBG0wawIBAQQgE0C7/pyJDcZTAgWo
ydj6EE8QkZ91jtGoGmdYAVd7LaqhRANCAATWkGOof7R/PAUuOr2+ZPUgB8rGVvgr
qa92U3p4fkJToKXku5eq/32OBj23YMtz76jO3yfMbtG3l1JWLowPA8tV
-----END PRIVATE KEY-----
";
        assert!(matches!(
            decode_secret_key(key, None),
            Ok(key::KeyPair::EC {
                key: ec::PrivateKey::P256(_)
            })
        ));
        test_decode_encode_symmetry(key);
    }

    #[test]
    fn test_decode_pkcs8_p384_secret_key() {
        // Generated using: ssh-keygen -t ecdsa -b 384 -m pkcs8 -f $file
        let key = "-----BEGIN PRIVATE KEY-----
MIG2AgEAMBAGByqGSM49AgEGBSuBBAAiBIGeMIGbAgEBBDCaqAL30kg+T5BUOYG9
MrzeDXiUwy9LM8qJGNXiMYou0pVjFZPZT3jAsrUQo47PLQ6hZANiAARuEHbXJBYK
9uyJj4PjT56OHjT2GqMa6i+FTG9vdLtu4OLUkXku+kOuFNjKvEI1JYBrJTpw9kSZ
CI3WfCsQvVjoC7m8qRyxuvR3Rv8gGXR1coQciIoCurLnn9zOFvXCS2Y=
-----END PRIVATE KEY-----
";
        assert!(matches!(
            decode_secret_key(key, None),
            Ok(key::KeyPair::EC {
                key: ec::PrivateKey::P384(_)
            })
        ));
        test_decode_encode_symmetry(key);
    }

    #[test]
    fn test_decode_pkcs8_p521_secret_key() {
        // Generated using: ssh-keygen -t ecdsa -b 521 -m pkcs8 -f $file
        let key = "-----BEGIN PRIVATE KEY-----
MIHuAgEAMBAGByqGSM49AgEGBSuBBAAjBIHWMIHTAgEBBEIB1As9UBUsCiMK7Rzs
EoMgqDM/TK7y7+HgCWzw5UujXvSXCzYCeBgfJszn7dVoJE9G/1ejmpnVTnypdKEu
iIvd4LyhgYkDgYYABAADBCrg7hkomJbCsPMuMcq68ulmo/6Tv8BDS13F8T14v5RN
/0iT/+nwp6CnbBFewMI2TOh/UZNyPpQ8wOFNn9zBmAFCMzkQibnSWK0hrRstY5LT
iaOYDwInbFDsHu8j3TGs29KxyVXMexeV6ROQyXzjVC/quT1R5cOQ7EadE4HvaWhT
Ow==
-----END PRIVATE KEY-----
";
        assert!(matches!(
            decode_secret_key(key, None),
            Ok(key::KeyPair::EC {
                key: ec::PrivateKey::P521(_)
            })
        ));
        test_decode_encode_symmetry(key);
    }

    fn test_decode_encode_symmetry(key: &str) {
        let original_key_bytes = data_encoding::BASE64_MIME
            .decode(
                &key.lines()
                    .filter(|line| !line.starts_with("-----"))
                    .collect::<Vec<&str>>()
                    .join("")
                    .as_bytes(),
            )
            .unwrap();
        let decoded_key = decode_secret_key(key, None).unwrap();
        let encoded_key_bytes = pkcs8::encode_pkcs8(&decoded_key);
        assert_eq!(original_key_bytes, encoded_key_bytes);
    }

    fn ecdsa_sign_verify(key: &str, public: &str) {
        let key = decode_secret_key(key, None).unwrap();
        let buf = b"blabla";
        let sig = key.sign_detached(buf).unwrap();
        // Verify using the provided public key.
        {
            let public = parse_public_key_base64(public).unwrap();
            assert!(public.verify_detached(buf, sig.as_ref()));
        }
        // Verify using public key derived from the secret key.
        {
            let public = key.clone_public_key().unwrap();
            assert!(public.verify_detached(buf, sig.as_ref()));
        }
        // Sanity check that it uses a different random number.
        {
            let sig2 = key.sign_detached(buf).unwrap();
            match (sig, sig2) {
                (
                    key::Signature::ECDSA {
                        algorithm,
                        signature,
                    },
                    key::Signature::ECDSA {
                        algorithm: algorithm2,
                        signature: signature2,
                    },
                ) => {
                    assert_eq!(algorithm, algorithm2);
                    assert_ne!(signature, signature2);
                }
                _ => assert!(false),
            }
        }
        // Verify (r, s) = (0, 0) is an invalid signature. (CVE-2022-21449)
        {
            use crate::encoding::Encoding;
            let mut sig = Vec::new();
            sig.extend_ssh_string(&[0]);
            sig.extend_ssh_string(&[0]);
            let public = key.clone_public_key().unwrap();
            assert_eq!(false, public.verify_detached(buf, &sig));
        }
    }

    #[test]
    fn test_ecdsa_sha2_nistp256_sign_verify() {
        env_logger::try_init().unwrap_or(());
        let key = "-----BEGIN OPENSSH PRIVATE KEY-----
b3BlbnNzaC1rZXktdjEAAAAABG5vbmUAAAAEbm9uZQAAAAAAAAABAAAAaAAAABNlY2RzYS
1zaGEyLW5pc3RwMjU2AAAACG5pc3RwMjU2AAAAQQRQh23nB1wSlbAwhX3hrbNa35Z6vuY1
CnEhAjk4FSWR1/tcna7RKCMXdYEiPs5rHr+mMoJxeQxmCd+ny8uIBrg1AAAAqKgQe5KoEH
uSAAAAE2VjZHNhLXNoYTItbmlzdHAyNTYAAAAIbmlzdHAyNTYAAABBBFCHbecHXBKVsDCF
feGts1rflnq+5jUKcSECOTgVJZHX+1ydrtEoIxd1gSI+zmsev6YygnF5DGYJ36fLy4gGuD
UAAAAgFOgyq4FDOtEe+vBy1O1dqMLjXrKmqcgPpOO3+9cbPM0AAAAKZWNkc2FAdGVzdAEC
AwQFBg==
-----END OPENSSH PRIVATE KEY-----
";
        let public = "AAAAE2VjZHNhLXNoYTItbmlzdHAyNTYAAAAIbmlzdHAyNTYAAABBBFCHbecHXBKVsDCFfeGts1rflnq+5jUKcSECOTgVJZHX+1ydrtEoIxd1gSI+zmsev6YygnF5DGYJ36fLy4gGuDU=";
        ecdsa_sign_verify(key, public);
    }

    #[test]
    fn test_ecdsa_sha2_nistp384_sign_verify() {
        env_logger::try_init().unwrap_or(());
        let key = "-----BEGIN OPENSSH PRIVATE KEY-----
b3BlbnNzaC1rZXktdjEAAAAABG5vbmUAAAAEbm9uZQAAAAAAAAABAAAAiAAAABNlY2RzYS
1zaGEyLW5pc3RwMzg0AAAACG5pc3RwMzg0AAAAYQRC1ed+3MGnknPWE6rdbw9p5f91AJSC
a469EDg5+EkDdVEEN1dWakAtI+gLRlpMotYD0Cso1Nx2MU9nW5fWLBmLtOWU6C1SX6INXB
527U0Ex5AYetNPBIhdTWB1UhbVkxgAAADYiT5XRYk+V0UAAAATZWNkc2Etc2hhMi1uaXN0
cDM4NAAAAAhuaXN0cDM4NAAAAGEEQtXnftzBp5Jz1hOq3W8PaeX/dQCUgmuOvRA4OfhJA3
VRBDdXVmpALSPoC0ZaTKLWA9ArKNTcdjFPZ1uX1iwZi7TllOgtUl+iDVwedu1NBMeQGHrT
TwSIXU1gdVIW1ZMYAAAAMH13rmHaaOv7SG4v/e3AV6yY49DzZD8YTzHRS62KDUPB/6t774
PCeBxYsjjIg5q1FwAAAAplY2RzYUB0ZXN0AQIDBAUG
-----END OPENSSH PRIVATE KEY-----
";
        let public = "AAAAE2VjZHNhLXNoYTItbmlzdHAzODQAAAAIbmlzdHAzODQAAABhBELV537cwaeSc9YTqt1vD2nl/3UAlIJrjr0QODn4SQN1UQQ3V1ZqQC0j6AtGWkyi1gPQKyjU3HYxT2dbl9YsGYu05ZToLVJfog1cHnbtTQTHkBh6008EiF1NYHVSFtWTGA==";
        ecdsa_sign_verify(key, public);
    }

    #[test]
    fn test_ecdsa_sha2_nistp521_sign_verify() {
        env_logger::try_init().unwrap_or(());
        let key = "-----BEGIN OPENSSH PRIVATE KEY-----
b3BlbnNzaC1rZXktdjEAAAAABG5vbmUAAAAEbm9uZQAAAAAAAAABAAAArAAAABNlY2RzYS
1zaGEyLW5pc3RwNTIxAAAACG5pc3RwNTIxAAAAhQQBVr19z0rsH1q3nly7RMJBfcHQER5H
oyqEAfX6NnGsa6atBcILGTKYNk/wqf58WabI1XY0ZGsJrx9twIbD6Wu0IcMAlS4MEYNjk7
/J0FWEfYVKRIRRSK8bzT2uiDxRwmH1ZkQSEE/ghur46O4pA4H++w699LU3alWtDx+bJfx7
zu4XjHwAAAEQqaEnO6mhJzsAAAATZWNkc2Etc2hhMi1uaXN0cDUyMQAAAAhuaXN0cDUyMQ
AAAIUEAVa9fc9K7B9at55cu0TCQX3B0BEeR6MqhAH1+jZxrGumrQXCCxkymDZP8Kn+fFmm
yNV2NGRrCa8fbcCGw+lrtCHDAJUuDBGDY5O/ydBVhH2FSkSEUUivG809rog8UcJh9WZEEh
BP4Ibq+OjuKQOB/vsOvfS1N2pVrQ8fmyX8e87uF4x8AAAAQgE10hd4g3skdWl4djRX4kE3
ZgmnWhuwhyxErC5UkMHiEvTOZllxBvefs7XeJqL11pqQIHY4Gb5OQGiCNHiRRjg0egAAAA
1yb2JlcnRAYmJzZGV2AQIDBAU=
-----END OPENSSH PRIVATE KEY-----
";
        let public = "AAAAE2VjZHNhLXNoYTItbmlzdHA1MjEAAAAIbmlzdHA1MjEAAACFBAFWvX3PSuwfWreeXLtEwkF9wdARHkejKoQB9fo2caxrpq0FwgsZMpg2T/Cp/nxZpsjVdjRkawmvH23AhsPpa7QhwwCVLgwRg2OTv8nQVYR9hUpEhFFIrxvNPa6IPFHCYfVmRBIQT+CG6vjo7ikDgf77Dr30tTdqVa0PH5sl/HvO7heMfA==";
        ecdsa_sign_verify(key, public);
    }

    #[cfg(feature = "openssl")]
>>>>>>> 3041b0ce
    pub const PKCS8_RSA: &str = "-----BEGIN RSA PRIVATE KEY-----
MIIEpAIBAAKCAQEAwBGetHjW+3bDQpVktdemnk7JXgu1NBWUM+ysifYLDBvJ9ttX
GNZSyQKA4v/dNr0FhAJ8I9BuOTjYCy1YfKylhl5D/DiSSXFPsQzERMmGgAlYvU2U
+FTxpBC11EZg69CPVMKKevfoUD+PZA5zB7Hc1dXFfwqFc5249SdbAwD39VTbrOUI
WECvWZs6/ucQxHHXP2O9qxWqhzb/ddOnqsDHUNoeceiNiCf2anNymovrIMjAqq1R
t2UP3f06/Zt7Jx5AxKqS4seFkaDlMAK8JkEDuMDOdKI36raHkKanfx8CnGMSNjFQ
QtvnpD8VSGkDTJN3Qs14vj2wvS477BQXkBKN1QIDAQABAoIBABb6xLMw9f+2ENyJ
hTggagXsxTjkS7TElCu2OFp1PpMfTAWl7oDBO7xi+UqvdCcVbHCD35hlWpqsC2Ui
8sBP46n040ts9UumK/Ox5FWaiuYMuDpF6vnfJ94KRcb0+KmeFVf9wpW9zWS0hhJh
jC+yfwpyfiOZ/ad8imGCaOguGHyYiiwbRf381T/1FlaOGSae88h+O8SKTG1Oahq4
0HZ/KBQf9pij0mfVQhYBzsNu2JsHNx9+DwJkrXT7K9SHBpiBAKisTTCnQmS89GtE
6J2+bq96WgugiM7X6OPnmBmE/q1TgV18OhT+rlvvNi5/n8Z1ag5Xlg1Rtq/bxByP
CeIVHsECgYEA9dX+LQdv/Mg/VGIos2LbpJUhJDj0XWnTRq9Kk2tVzr+9aL5VikEb
09UPIEa2ToL6LjlkDOnyqIMd/WY1W0+9Zf1ttg43S/6Rvv1W8YQde0Nc7QTcuZ1K
9jSSP9hzsa3KZtx0fCtvVHm+ac9fP6u80tqumbiD2F0cnCZcSxOb4+UCgYEAyAKJ
70nNKegH4rTCStAqR7WGAsdPE3hBsC814jguplCpb4TwID+U78Xxu0DQF8WtVJ10
SJuR0R2q4L9uYWpo0MxdawSK5s9Am27MtJL0mkFQX0QiM7hSZ3oqimsdUdXwxCGg
oktxCUUHDIPJNVd4Xjg0JTh4UZT6WK9hl1zLQzECgYEAiZRCFGc2KCzVLF9m0cXA
kGIZUxFAyMqBv+w3+zq1oegyk1z5uE7pyOpS9cg9HME2TAo4UPXYpLAEZ5z8vWZp
45sp/BoGnlQQsudK8gzzBtnTNp5i/MnnetQ/CNYVIVnWjSxRUHBqdMdRZhv0/Uga
e5KA5myZ9MtfSJA7VJTbyHUCgYBCcS13M1IXaMAt3JRqm+pftfqVs7YeJqXTrGs/
AiDlGQigRk4quFR2rpAV/3rhWsawxDmb4So4iJ16Wb2GWP4G1sz1vyWRdSnmOJGC
LwtYrvfPHegqvEGLpHa7UsgDpol77hvZriwXwzmLO8A8mxkeW5dfAfpeR5o+mcxW
pvnTEQKBgQCKx6Ln0ku6jDyuDzA9xV2/PET5D75X61R2yhdxi8zurY/5Qon3OWzk
jn/nHT3AZghGngOnzyv9wPMKt9BTHyTB6DlB6bRVLDkmNqZh5Wi8U1/IjyNYI0t2
xV/JrzLAwPoKk3bkqys3bUmgo6DxVC/6RmMwPQ0rmpw78kOgEej90g==
-----END RSA PRIVATE KEY-----
";

    #[test]
    fn test_loewenheim() -> Result<(), Error> {
        env_logger::try_init().unwrap_or(());
        let key = "-----BEGIN RSA PRIVATE KEY-----
Proc-Type: 4,ENCRYPTED
DEK-Info: AES-128-CBC,80E4FCAD049EE007CCE1C65D52CDB87A

ZKBKtex8+DA/d08TTPp4vY8RV+r+1nUC1La+r0dSiXsfunRNDPcYhHbyA/Fdr9kQ
+d1/E3cEb0k2nq7xYyMzy8hpNp/uHu7UfllGdaBusiPjHR+feg6AQfbM0FWpdGzo
9l/Vho5Ocw8abQq1Q9aPW5QQXBURC7HtCQXbpuYjUAQBeea1LzPCw6UIF80GUUkY
1AycXxVfx1AeURAKTZR4hsxC5pqI4yhAvVNXxP+tTTa9NE8lOP0yqVNurfIqyAnp
5ELMwNdHXZyUcT+EH5PsC69ocQgEZqLs0chvke62woMOjeSpsW5cIjGohW9lOD1f
nJkECVZ50kE0SDvcL4Y338tHwMt7wdwdj1dkAWSUjAJT4ShjqV/TzaLAiNAyRxLl
cm3mAccaFIIBZG/bPLGI0B5+mf9VExXGJrbGlvURhtE3nwmjLg1vT8lVfqbyL3a+
0tFvmDYn71L97t/3hcD2tVnKLv9g8+/OCsUAk3+/0eS7D6GpmlOMRHdLLUHc4SOm
bIDT/dE6MjsCSm7n/JkTb8P+Ta1Hp94dUnX4pfjzZ+O8V1H8wv7QW5KsuJhJ8cn4
eS3BEgNH1I4FCCjLsZdWve9ehV3/19WXh+BF4WXFq9b3plmfJgTiZslvjy4dgThm
OhEK44+fN1UhzguofxTR4Maz7lcehQxGAxp14hf1EnaAEt3LVjEPEShgK5dx1Ftu
LWFz9nR4vZcMsaiszElrevqMhPQHXY7cnWqBenkMfkdcQDoZjKvV86K98kBIDMu+
kf855vqRF8b2n/6HPdm3eqFh/F410nSB0bBSglUfyOZH1nS+cs79RQZEF9fNUmpH
EPQtQ/PALohicj9Vh7rRaMKpsORdC8/Ahh20s01xL6siZ334ka3BLYT94UG796/C
4K1S2kPdUP8POJ2HhaK2l6qaG8tcEX7HbwwZeKiEHVNvWuIGQO9TiDONLycp9x4y
kNM3sv2pI7vEhs7d2NapWgNha1RcTSv0CQ6Th/qhGo73LBpVmKwombVImHAyMGAE
aVF32OycVd9c9tDgW5KdhWedbeaxD6qkSs0no71083kYIS7c6iC1R3ZeufEkMhmx
dwrciWTJ+ZAk6rS975onKz6mo/4PytcCY7Df/6xUxHF3iJCnuK8hNpLdJcdOiqEK
zj/d5YGyw3J2r+NrlV1gs3FyvR3eMCWWH2gpIQISBpnEANY40PxA/ogH+nCUvI/O
n8m437ZeLTg6lnPqsE4nlk2hUEwRdy/SVaQURbn7YlcYIt0e81r5sBXb4MXkLrf0
XRWmpSggdcaaMuXi7nVSdkgCMjGP7epS7HsfP46OrTtJLHn5LxvdOEaW53nPOVQg
/PlVfDbwWl8adE3i3PDQOw9jhYXnYS3sv4R8M8y2GYEXbINrTJyUGrlNggKFS6oh
Hjgt0gsM2N/D8vBrQwnRtyymRnFd4dXFEYKAyt+vk0sa36eLfl0z6bWzIchkJbdu
raMODVc+NiJE0Qe6bwAi4HSpJ0qw2lKwVHYB8cdnNVv13acApod326/9itdbb3lt
KJaj7gc0n6gmKY6r0/Ddufy1JZ6eihBCSJ64RARBXeg2rZpyT+xxhMEZLK5meOeR
-----END RSA PRIVATE KEY-----
";
        let key = decode_secret_key(key, Some("passphrase")).unwrap();
        let public = key.clone_public_key()?;
        let buf = b"blabla";
        let sig = key.sign_detached(buf).unwrap();
        assert!(public.verify_detached(buf, sig.as_ref()));
        Ok(())
    }

    #[test]
    fn test_o01eg() {
        env_logger::try_init().unwrap_or(());

        let key = "-----BEGIN RSA PRIVATE KEY-----
Proc-Type: 4,ENCRYPTED
DEK-Info: AES-128-CBC,EA77308AAF46981303D8C44D548D097E

QR18hXmAgGehm1QMMYGF34PAtBpTj+8/ZPFx2zZxir7pzDpfYoNAIf/fzLsW1ruG
0xo/ZK/T3/TpMgjmLsCR6q+KU4jmCcCqWQIGWYJt9ljFI5y/CXr5uqP3DKcqtdxQ
fbBAfXJ8ITF+Tj0Cljm2S1KYHor+mkil5Lf/ZNiHxcLfoI3xRnpd+2cemN9Ly9eY
HNTbeWbLosfjwdfPJNWFNV5flm/j49klx/UhXhr5HNFNgp/MlTrvkH4rBt4wYPpE
cZBykt4Fo1KGl95pT22inGxQEXVHF1Cfzrf5doYWxjiRTmfhpPSz/Tt0ev3+jIb8
Htx6N8tNBoVxwCiQb7jj3XNim2OGohIp5vgW9sh6RDfIvr1jphVOgCTFKSo37xk0
156EoCVo3VcLf+p0/QitbUHR+RGW/PvUJV/wFR5ShYqjI+N2iPhkD24kftJ/MjPt
AAwCm/GYoYjGDhIzQMB+FETZKU5kz23MQtZFbYjzkcI/RE87c4fkToekNCdQrsoZ
wG0Ne2CxrwwEnipHCqT4qY+lZB9EbqQgbWOXJgxA7lfznBFjdSX7uDc/mnIt9Y6B
MZRXH3PTfotHlHMe+Ypt5lfPBi/nruOl5wLo3L4kY5pUyqR0cXKNycIJZb/pJAnE
ryIb59pZP7njvoHzRqnC9dycnTFW3geK5LU+4+JMUS32F636aorunRCl6IBmVQHL
uZ+ue714fn/Sn6H4dw6IH1HMDG1hr8ozP4sNUCiAQ05LsjDMGTdrUsr2iBBpkQhu
VhUDZy9g/5XF1EgiMbZahmqi5WaJ5K75ToINHb7RjOE7MEiuZ+RPpmYLE0HXyn9X
HTx0ZGr022dDI6nkvUm6OvEwLUUmmGKRHKe0y1EdICGNV+HWqnlhGDbLWeMyUcIY
M6Zh9Dw3WXD3kROf5MrJ6n9MDIXx9jy7nmBh7m6zKjBVIw94TE0dsRcWb0O1IoqS
zLQ6ihno+KsQHDyMVLEUz1TuE52rIpBmqexDm3PdDfCgsNdBKP6QSTcoqcfHKeex
K93FWgSlvFFQQAkJumJJ+B7ZWnK+2pdjdtWwTpflAKNqc8t//WmjWZzCtbhTHCXV
1dnMk7azWltBAuXnjW+OqmuAzyh3ayKgqfW66mzSuyQNa1KqFhqpJxOG7IHvxVfQ
kYeSpqODnL87Zd/dU8s0lOxz3/ymtjPMHlOZ/nHNqW90IIeUwWJKJ46Kv6zXqM1t
MeD1lvysBbU9rmcUdop0D3MOgGpKkinR5gy4pUsARBiz4WhIm8muZFIObWes/GDS
zmmkQRO1IcfXKAHbq/OdwbLBm4vM9nk8vPfszoEQCnfOSd7aWrLRjDR+q2RnzNzh
K+fodaJ864JFIfB/A+aVviVWvBSt0eEbEawhTmNPerMrAQ8tRRhmNxqlDP4gOczi
iKUmK5recsXk5us5Ik7peIR/f9GAghpoJkF0HrHio47SfABuK30pzcj62uNWGljS
3d9UQLCepT6RiPFhks/lgimbtSoiJHql1H9Q/3q4MuO2PuG7FXzlTnui3zGw/Vvy
br8gXU8KyiY9sZVbmplRPF+ar462zcI2kt0a18mr0vbrdqp2eMjb37QDbVBJ+rPE
-----END RSA PRIVATE KEY-----
";
        decode_secret_key(key, Some("12345")).unwrap();
    }
    #[test]
    fn test_pkcs8() {
        env_logger::try_init().unwrap_or(());
        println!("test");
        decode_secret_key(PKCS8_RSA, Some("blabla")).unwrap();
    }

    const PKCS8_ENCRYPTED: &str = "-----BEGIN ENCRYPTED PRIVATE KEY-----
MIIFLTBXBgkqhkiG9w0BBQ0wSjApBgkqhkiG9w0BBQwwHAQITo1O0b8YrS0CAggA
MAwGCCqGSIb3DQIJBQAwHQYJYIZIAWUDBAEqBBBtLH4T1KOfo1GGr7salhR8BIIE
0KN9ednYwcTGSX3hg7fROhTw7JAJ1D4IdT1fsoGeNu2BFuIgF3cthGHe6S5zceI2
MpkfwvHbsOlDFWMUIAb/VY8/iYxhNmd5J6NStMYRC9NC0fVzOmrJqE1wITqxtORx
IkzqkgFUbaaiFFQPepsh5CvQfAgGEWV329SsTOKIgyTj97RxfZIKA+TR5J5g2dJY
j346SvHhSxJ4Jc0asccgMb0HGh9UUDzDSql0OIdbnZW5KzYJPOx+aDqnpbz7UzY/
P8N0w/pEiGmkdkNyvGsdttcjFpOWlLnLDhtLx8dDwi/sbEYHtpMzsYC9jPn3hnds
TcotqjoSZ31O6rJD4z18FOQb4iZs3MohwEdDd9XKblTfYKM62aQJWH6cVQcg+1C7
jX9l2wmyK26Tkkl5Qg/qSfzrCveke5muZgZkFwL0GCcgPJ8RixSB4GOdSMa/hAMU
kvFAtoV2GluIgmSe1pG5cNMhurxM1dPPf4WnD+9hkFFSsMkTAuxDZIdDk3FA8zof
Yhv0ZTfvT6V+vgH3Hv7Tqcxomy5Qr3tj5vvAqqDU6k7fC4FvkxDh2mG5ovWvc4Nb
Xv8sed0LGpYitIOMldu6650LoZAqJVv5N4cAA2Edqldf7S2Iz1QnA/usXkQd4tLa
Z80+sDNv9eCVkfaJ6kOVLk/ghLdXWJYRLenfQZtVUXrPkaPpNXgD0dlaTN8KuvML
Uw/UGa+4ybnPsdVflI0YkJKbxouhp4iB4S5ACAwqHVmsH5GRnujf10qLoS7RjDAl
o/wSHxdT9BECp7TT8ID65u2mlJvH13iJbktPczGXt07nBiBse6OxsClfBtHkRLzE
QF6UMEXsJnIIMRfrZQnduC8FUOkfPOSXc8r9SeZ3GhfbV/DmWZvFPCpjzKYPsM5+
N8Bw/iZ7NIH4xzNOgwdp5BzjH9hRtCt4sUKVVlWfEDtTnkHNOusQGKu7HkBF87YZ
RN/Nd3gvHob668JOcGchcOzcsqsgzhGMD8+G9T9oZkFCYtwUXQU2XjMN0R4VtQgZ
rAxWyQau9xXMGyDC67gQ5xSn+oqMK0HmoW8jh2LG/cUowHFAkUxdzGadnjGhMOI2
zwNJPIjF93eDF/+zW5E1l0iGdiYyHkJbWSvcCuvTwma9FIDB45vOh5mSR+YjjSM5
nq3THSWNi7Cxqz12Q1+i9pz92T2myYKBBtu1WDh+2KOn5DUkfEadY5SsIu/Rb7ub
5FBihk2RN3y/iZk+36I69HgGg1OElYjps3D+A9AjVby10zxxLAz8U28YqJZm4wA/
T0HLxBiVw+rsHmLP79KvsT2+b4Diqih+VTXouPWC/W+lELYKSlqnJCat77IxgM9e
YIhzD47OgWl33GJ/R10+RDoDvY4koYE+V5NLglEhbwjloo9Ryv5ywBJNS7mfXMsK
/uf+l2AscZTZ1mhtL38efTQCIRjyFHc3V31DI0UdETADi+/Omz+bXu0D5VvX+7c6
b1iVZKpJw8KUjzeUV8yOZhvGu3LrQbhkTPVYL555iP1KN0Eya88ra+FUKMwLgjYr
JkUx4iad4dTsGPodwEP/Y9oX/Qk3ZQr+REZ8lg6IBoKKqqrQeBJ9gkm1jfKE6Xkc
Cog3JMeTrb3LiPHgN6gU2P30MRp6L1j1J/MtlOAr5rux
-----END ENCRYPTED PRIVATE KEY-----";

    #[test]
    fn test_gpg() {
        env_logger::try_init().unwrap_or(());
        let algo = [115, 115, 104, 45, 114, 115, 97];
        let key = [
            0, 0, 0, 7, 115, 115, 104, 45, 114, 115, 97, 0, 0, 0, 3, 1, 0, 1, 0, 0, 1, 129, 0, 163,
            72, 59, 242, 4, 248, 139, 217, 57, 126, 18, 195, 170, 3, 94, 154, 9, 150, 89, 171, 236,
            192, 178, 185, 149, 73, 210, 121, 95, 126, 225, 209, 199, 208, 89, 130, 175, 229, 163,
            102, 176, 155, 69, 199, 155, 71, 214, 170, 61, 202, 2, 207, 66, 198, 147, 65, 10, 176,
            20, 105, 197, 133, 101, 126, 193, 252, 245, 254, 182, 14, 250, 118, 113, 18, 220, 38,
            220, 75, 247, 50, 163, 39, 2, 61, 62, 28, 79, 199, 238, 189, 33, 194, 190, 22, 87, 91,
            1, 215, 115, 99, 138, 124, 197, 127, 237, 228, 170, 42, 25, 117, 1, 106, 36, 54, 163,
            163, 207, 129, 133, 133, 28, 185, 170, 217, 12, 37, 113, 181, 182, 180, 178, 23, 198,
            233, 31, 214, 226, 114, 146, 74, 205, 177, 82, 232, 238, 165, 44, 5, 250, 150, 236, 45,
            30, 189, 254, 118, 55, 154, 21, 20, 184, 235, 223, 5, 20, 132, 249, 147, 179, 88, 146,
            6, 100, 229, 200, 221, 157, 135, 203, 57, 204, 43, 27, 58, 85, 54, 219, 138, 18, 37,
            80, 106, 182, 95, 124, 140, 90, 29, 48, 193, 112, 19, 53, 84, 201, 153, 52, 249, 15,
            41, 5, 11, 147, 18, 8, 27, 31, 114, 45, 224, 118, 111, 176, 86, 88, 23, 150, 184, 252,
            128, 52, 228, 90, 30, 34, 135, 234, 123, 28, 239, 90, 202, 239, 188, 175, 8, 141, 80,
            59, 194, 80, 43, 205, 34, 137, 45, 140, 244, 181, 182, 229, 247, 94, 216, 115, 173,
            107, 184, 170, 102, 78, 249, 4, 186, 234, 169, 148, 98, 128, 33, 115, 232, 126, 84, 76,
            222, 145, 90, 58, 1, 4, 163, 243, 93, 215, 154, 205, 152, 178, 109, 241, 197, 82, 148,
            222, 78, 44, 193, 248, 212, 157, 118, 217, 75, 211, 23, 229, 121, 28, 180, 208, 173,
            204, 14, 111, 226, 25, 163, 220, 95, 78, 175, 189, 168, 67, 159, 179, 176, 200, 150,
            202, 248, 174, 109, 25, 89, 176, 220, 226, 208, 187, 84, 169, 157, 14, 88, 217, 221,
            117, 254, 51, 45, 93, 184, 80, 225, 158, 29, 76, 38, 69, 72, 71, 76, 50, 191, 210, 95,
            152, 175, 26, 207, 91, 7,
        ];
        debug!("algo = {:?}", std::str::from_utf8(&algo));
        key::PublicKey::parse(&algo, &key).unwrap();
    }

    #[test]
    fn test_pkcs8_encrypted() {
        env_logger::try_init().unwrap_or(());
        println!("test");
        decode_secret_key(PKCS8_ENCRYPTED, Some("blabla")).unwrap();
    }

    #[cfg(unix)]
    async fn test_client_agent(key: key::KeyPair) -> Result<(), Box<dyn std::error::Error>> {
        env_logger::try_init().unwrap_or(());
        use std::process::Stdio;

        let dir = tempdir::TempDir::new("russh")?;
        let agent_path = dir.path().join("agent");
        let mut agent = tokio::process::Command::new("ssh-agent")
            .arg("-a")
            .arg(&agent_path)
            .arg("-D")
            .stdout(Stdio::null())
            .stderr(Stdio::null())
            .spawn()?;

        // Wait for the socket to be created
        while agent_path.canonicalize().is_err() {
            tokio::time::sleep(std::time::Duration::from_millis(10)).await;
        }

        let public = key.clone_public_key()?;
        let stream = tokio::net::UnixStream::connect(&agent_path).await?;
        let mut client = agent::client::AgentClient::connect(stream);
        client.add_identity(&key, &[]).await?;
        client.request_identities().await?;
        let buf = russh_cryptovec::CryptoVec::from_slice(b"blabla");
        let len = buf.len();
        let (_, buf) = client.sign_request(&public, buf).await;
        let buf = buf?;
        let (a, b) = buf.split_at(len);
        match key {
            key::KeyPair::Ed25519 { .. } => {
                let sig = &b[b.len() - 64..];
                assert!(public.verify_detached(a, sig));
            }
<<<<<<< HEAD
=======
            key::KeyPair::EC { .. } => {}
            #[cfg(feature = "openssl")]
>>>>>>> 3041b0ce
            _ => {}
        }

        agent.kill().await?;
        agent.wait().await?;

        Ok(())
    }

    #[tokio::test]
    #[cfg(unix)]
    async fn test_client_agent_ed25519() {
        let key = decode_secret_key(ED25519_KEY, Some("blabla")).unwrap();
        test_client_agent(key).await.expect("ssh-agent test failed")
    }

    #[tokio::test]
    #[cfg(all(unix, feature = "openssl"))]
    async fn test_client_agent_rsa() {
        let key = decode_secret_key(PKCS8_ENCRYPTED, Some("blabla")).unwrap();
        test_client_agent(key).await.expect("ssh-agent test failed")
    }

    #[tokio::test]
    #[cfg(all(unix, feature = "openssl"))]
    async fn test_client_agent_openssh_rsa() {
        let key = decode_secret_key(RSA_KEY, None).unwrap();
        test_client_agent(key).await.expect("ssh-agent test failed")
    }

    #[test]
    #[cfg(unix)]
    fn test_agent() {
        env_logger::try_init().unwrap_or(());
        let dir = tempdir::TempDir::new("russh").unwrap();
        let agent_path = dir.path().join("agent");

        let core = tokio::runtime::Runtime::new().unwrap();
        use agent;

        #[derive(Clone)]
        struct X {}
        impl agent::server::Agent for X {
            fn confirm(
                self,
                _: std::sync::Arc<key::KeyPair>,
            ) -> Box<dyn Future<Output = (Self, bool)> + Send + Unpin> {
                Box::new(futures::future::ready((self, true)))
            }
        }
        let agent_path_ = agent_path.clone();
        core.spawn(async move {
            let mut listener = tokio::net::UnixListener::bind(&agent_path_).unwrap();

            agent::server::serve(
                Incoming {
                    listener: &mut listener,
                },
                X {},
            )
            .await
        });
        let key = decode_secret_key(PKCS8_ENCRYPTED, Some("blabla")).unwrap();
        core.block_on(async move {
            let public = key.clone_public_key()?;
            let stream = tokio::net::UnixStream::connect(&agent_path).await?;
            let mut client = agent::client::AgentClient::connect(stream);
            client
                .add_identity(&key, &[agent::Constraint::KeyLifetime { seconds: 60 }])
                .await?;
            client.request_identities().await?;
            let buf = russh_cryptovec::CryptoVec::from_slice(b"blabla");
            let len = buf.len();
            let (_, buf) = client.sign_request(&public, buf).await;
            let buf = buf?;
            let (a, b) = buf.split_at(len);
            match key {
                key::KeyPair::Ed25519 { .. } => {
                    let sig = &b[b.len() - 64..];
                    assert!(public.verify_detached(a, sig));
                }
                _ => {}
            }
            Ok::<(), Error>(())
        })
        .unwrap()
    }

    #[cfg(unix)]
    struct Incoming<'a> {
        listener: &'a mut tokio::net::UnixListener,
    }

    #[cfg(unix)]
    impl futures::stream::Stream for Incoming<'_> {
        type Item = Result<tokio::net::UnixStream, std::io::Error>;

        fn poll_next(
            self: std::pin::Pin<&mut Self>,
            cx: &mut std::task::Context<'_>,
        ) -> std::task::Poll<Option<Self::Item>> {
            let (sock, _addr) = futures::ready!(self.get_mut().listener.poll_accept(cx))?;
            std::task::Poll::Ready(Some(Ok(sock)))
        }
    }
}<|MERGE_RESOLUTION|>--- conflicted
+++ resolved
@@ -573,8 +573,6 @@
     }
 
     #[test]
-<<<<<<< HEAD
-=======
     fn test_decode_openssh_p256_secret_key() {
         // Generated using: ssh-keygen -t ecdsa -b 256 -m rfc4716 -f $file
         let key = "-----BEGIN OPENSSH PRIVATE KEY-----
@@ -642,8 +640,6 @@
     }
 
     #[test]
-    #[cfg(feature = "openssl")]
->>>>>>> 3041b0ce
     fn test_fingerprint() {
         let key = parse_public_key_base64(
             "AAAAC3NzaC1lZDI1NTE5AAAAILagOJFgwaMNhBWQINinKOXmqS4Gh5NgxgriXwdOoINJ",
@@ -786,10 +782,7 @@
         decode_secret_key(key, None).unwrap();
     }
 
-<<<<<<< HEAD
-=======
-    #[test]
-    #[cfg(feature = "openssl")]
+    #[test]
     fn test_decode_pkcs8_rsa_secret_key() {
         // Generated using: ssh-keygen -t rsa -b 1024 -m pkcs8 -f $file
         let key = "-----BEGIN PRIVATE KEY-----
@@ -989,8 +982,6 @@
         ecdsa_sign_verify(key, public);
     }
 
-    #[cfg(feature = "openssl")]
->>>>>>> 3041b0ce
     pub const PKCS8_RSA: &str = "-----BEGIN RSA PRIVATE KEY-----
 MIIEpAIBAAKCAQEAwBGetHjW+3bDQpVktdemnk7JXgu1NBWUM+ysifYLDBvJ9ttX
 GNZSyQKA4v/dNr0FhAJ8I9BuOTjYCy1YfKylhl5D/DiSSXFPsQzERMmGgAlYvU2U
@@ -1211,11 +1202,7 @@
                 let sig = &b[b.len() - 64..];
                 assert!(public.verify_detached(a, sig));
             }
-<<<<<<< HEAD
-=======
             key::KeyPair::EC { .. } => {}
-            #[cfg(feature = "openssl")]
->>>>>>> 3041b0ce
             _ => {}
         }
 
