--- conflicted
+++ resolved
@@ -151,7 +151,6 @@
     }
 }
 
-<<<<<<< HEAD
 fn parse_ed25519_private_key(der: &[u8]) -> Result<key::KeyPair, Error> {
     use ed25519_dalek::SigningKey;
     let secret_bytes = yasna::parse_der(der, |reader| reader.read_bytes())?;
@@ -162,11 +161,7 @@
     Ok(key::KeyPair::Ed25519(secret_key))
 }
 
-#[cfg(feature = "openssl")]
-fn write_key_v0_rsa(writer: &mut yasna::DERWriterSeq, key: &Rsa<Private>) {
-=======
 fn write_key_v0_rsa(writer: &mut yasna::DERWriterSeq, key: &key::RsaPrivate) {
->>>>>>> c850dbd4
     writer.next().write_u32(0);
     // write OID
     writer.next().write_sequence(|writer| {
@@ -243,12 +238,8 @@
 // Utility enum used for reading v0 key.
 enum KeyType {
     Unknown(ObjectIdentifier),
-<<<<<<< HEAD
     #[allow(clippy::upper_case_acronyms)]
     ED25519,
-    #[cfg(feature = "openssl")]
-=======
->>>>>>> c850dbd4
     #[allow(clippy::upper_case_acronyms)]
     RSA,
     EC(ObjectIdentifier),
@@ -258,11 +249,7 @@
     let key_type = reader.next().read_sequence(|reader| {
         let oid = reader.next().read_oid()?;
         Ok(match oid.components().as_slice() {
-<<<<<<< HEAD
             ED25519 => KeyType::ED25519,
-            #[cfg(feature = "openssl")]
-=======
->>>>>>> c850dbd4
             RSA => {
                 reader.next().read_null()?;
                 KeyType::RSA
@@ -273,11 +260,7 @@
     })?;
     match key_type {
         KeyType::Unknown(_) => Err(Error::CouldNotReadKey),
-<<<<<<< HEAD
         KeyType::ED25519 => parse_ed25519_private_key(&reader.next().read_bytes()?),
-        #[cfg(feature = "openssl")]
-=======
->>>>>>> c850dbd4
         KeyType::RSA => {
             let seq = &reader.next().read_bytes()?;
             let (sk, extra) = yasna::parse_der(seq, |reader| {
