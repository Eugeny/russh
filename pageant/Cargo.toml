--- conflicted
+++ resolved
@@ -17,8 +17,9 @@
 tokio = { workspace = true }
 bytes.workspace = true
 delegate.workspace = true
-<<<<<<< HEAD
 sha2 = { workspace = true, optional = true }
+windows = { version = "0.59", features = ["Win32_Security"] }
+windows-strings = { version = "0.3", optional = true }
 
 [features]
 default = ["wmmessage"]
@@ -41,16 +42,3 @@
     "windows/Win32_Security_Authentication_Identity",
     "windows/Win32_Security_Cryptography",
 ]
-
-[target.'cfg(windows)'.dependencies]
-windows = { version = "0.59", features = ["Win32_Security"] }
-windows-strings = { version = "0.3", optional = true }
-=======
-windows = { version = "0.58", features = [
-    "Win32_UI_WindowsAndMessaging",
-    "Win32_System_Memory",
-    "Win32_Security",
-    "Win32_System_Threading",
-    "Win32_System_DataExchange",
-] }
->>>>>>> f8ef48b0
